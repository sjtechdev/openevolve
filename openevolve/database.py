--- conflicted
+++ resolved
@@ -80,14 +80,10 @@
 
         # Track the absolute best program separately
         self.best_program_id: Optional[str] = None
-<<<<<<< HEAD
         
         # Track the last iteration number (for resuming)
         self.last_iteration: int = 0
         
-=======
-
->>>>>>> 0560c841
         # Load database from disk if path is provided
         if config.db_path and os.path.exists(config.db_path):
             self.load(config.db_path)
@@ -259,13 +255,8 @@
             )
 
         return sorted_programs[:n]
-<<<<<<< HEAD
     
     def save(self, path: Optional[str] = None, iteration: int = 0) -> None:
-=======
-
-    def save(self, path: Optional[str] = None) -> None:
->>>>>>> 0560c841
         """
         Save the database to disk
 
@@ -320,14 +311,10 @@
             self.islands = [set(island) for island in metadata.get("islands", [])]
             self.archive = set(metadata.get("archive", []))
             self.best_program_id = metadata.get("best_program_id")
-<<<<<<< HEAD
             self.last_iteration = metadata.get("last_iteration", 0)
             
             logger.info(f"Loaded database metadata with last_iteration={self.last_iteration}")
         
-=======
-
->>>>>>> 0560c841
         # Load programs
         programs_dir = os.path.join(path, "programs")
         if os.path.exists(programs_dir):
