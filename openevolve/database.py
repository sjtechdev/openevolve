--- conflicted
+++ resolved
@@ -410,14 +410,6 @@
 
         logger.info(f"Loaded database with {len(self.programs)} programs from {path}")
 
-<<<<<<< HEAD
-    def _save_program(
-        self,
-        program: Program,
-        base_path: Optional[str] = None,
-        prompts: Optional[Dict[str, Dict[str, str]]] = None,
-    ) -> None:
-=======
         # Log the reconstructed island status
         self.log_island_status()
 
@@ -508,7 +500,6 @@
         logger.info(f"Distributed {len(program_ids)} programs across {len(self.islands)} islands")
 
     def _save_program(self, program: Program, base_path: Optional[str] = None) -> None:
->>>>>>> fa1ff186
         """
         Save a program to disk
 
